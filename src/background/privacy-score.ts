import { Storage } from './storage';
import { logger } from '../utils/logger';

export class PrivacyScoreManager {
  private static readonly TRACKER_PENALTY = -1;
  private static readonly CLEAN_SITE_REWARD = 2;
  private static readonly NON_COMPLIANT_PENALTY = -5;
  private static readonly COOLDOWN_MS = 24 * 60 * 60 * 1000; // 24 hours
  private static readonly CLEANUP_THRESHOLD = 7 * 24 * 60 * 60 * 1000; // 7 days

  // Track penalized domains with timestamps (domain -> timestamp)
  private static penalizedDomains = new Map<string, number>();

  static async handleTrackerBlocked(domain: string, riskWeight: number = 1): Promise<number> {
    try {
      const now = Date.now();
      const lastPenalty = this.penalizedDomains.get(domain);

      // Check if we penalized this domain recently (24 hours)
      if (lastPenalty && (now - lastPenalty) < this.COOLDOWN_MS) {
        logger.debug('PrivacyScore', `Already penalized ${domain} today, skipping`, {
          domain,
          lastPenalty,
          cooldownRemaining: this.COOLDOWN_MS - (now - lastPenalty)
        });
        return await this.getCurrentScore();
      }

      // Apply penalty and remember
      this.penalizedDomains.set(domain, now);
      logger.info('PrivacyScore', `Penalizing ${domain}`, {
        domain,
        riskWeight,
        penalty: this.TRACKER_PENALTY * riskWeight
      });

      const data = await Storage.get();
      // Apply risk-weighted penalty (e.g., fingerprinting = -5, analytics = -1)
      const penalty = this.TRACKER_PENALTY * riskWeight;
      const newScore = data.privacyScore.current + penalty;
      await Storage.updateScore(newScore);

      await this.updateBadge(data.privacyScore.daily.trackersBlocked);

<<<<<<< HEAD
      logger.debug('PrivacyScore', 'Tracker blocked', { penalty, newScore, riskWeight });
      return newScore;
    } catch (error) {
      logger.error('PrivacyScore', 'Error handling tracker block', error as Error);
=======
      // Cleanup old entries periodically (every 100 penalties)
      if (this.penalizedDomains.size % 100 === 0) {
        this.cleanupOldPenalties();
      }

      return newScore;
    } catch (error) {
      logger.error('PrivacyScore', 'Error handling tracker block', error);
>>>>>>> fabb00db
      return 100;
    }
  }

  private static cleanupOldPenalties(): void {
    const cutoff = Date.now() - this.CLEANUP_THRESHOLD;
    let cleaned = 0;

    for (const [domain, timestamp] of this.penalizedDomains.entries()) {
      if (timestamp < cutoff) {
        this.penalizedDomains.delete(domain);
        cleaned++;
      }
    }

    if (cleaned > 0) {
      logger.debug('PrivacyScore', `Cleaned up ${cleaned} old penalty entries`);
    }
  }

  static resetPenaltyTracking(): void {
    logger.info('PrivacyScore', 'Resetting penalty tracking');
    this.penalizedDomains.clear();
  }

  static getPenalizedDomainCount(): number {
    return this.penalizedDomains.size;
  }

  static isDomainInCooldown(domain: string): boolean {
    const lastPenalty = this.penalizedDomains.get(domain);
    if (!lastPenalty) return false;

    const now = Date.now();
    return (now - lastPenalty) < this.COOLDOWN_MS;
  }

  static async handleCleanSite(): Promise<number> {
    try {
      const data = await Storage.get();
      const newScore = data.privacyScore.current + this.CLEAN_SITE_REWARD;
      await Storage.updateScore(newScore);
      await Storage.recordCleanSite();

      logger.debug('PrivacyScore', 'Clean site rewarded', { reward: this.CLEAN_SITE_REWARD, newScore });
      return newScore;
    } catch (error) {
      logger.error('PrivacyScore', 'Error handling clean site', error as Error);
      return 100;
    }
  }

  static async handleNonCompliantSite(): Promise<number> {
    try {
      const data = await Storage.get();
      const newScore = data.privacyScore.current + this.NON_COMPLIANT_PENALTY;
      await Storage.updateScore(newScore);
      await Storage.recordNonCompliantSite();

      logger.warn('PrivacyScore', 'Non-compliant site detected', { penalty: this.NON_COMPLIANT_PENALTY, newScore });
      return newScore;
    } catch (error) {
      logger.error('PrivacyScore', 'Error handling non-compliant site', error as Error);
      return 100;
    }
  }

  static async getCurrentScore(): Promise<number> {
    try {
      const data = await Storage.get();
      return data.privacyScore.current;
    } catch (error) {
      logger.error('PrivacyScore', 'Error getting current score', error as Error);
      return 100;
    }
  }

  private static async updateBadge(trackersBlocked: number): Promise<void> {
    try {
      const badgeText = trackersBlocked > 0 ? trackersBlocked.toString() : '';

      await chrome.action.setBadgeText({ text: badgeText });
      await chrome.action.setBadgeBackgroundColor({ color: '#DC2626' });
    } catch (error) {
      logger.error('PrivacyScore', 'Error updating badge', error as Error);
    }
  }

  static getScoreColor(score: number): string {
    if (score >= 80) return '#10B981';
    if (score >= 60) return '#F59E0B';
    return '#DC2626';
  }

  static getScoreLabel(score: number): string {
    if (score >= 80) return 'Excellent';
    if (score >= 60) return 'Good';
    if (score >= 40) return 'Fair';
    return 'Poor';
  }
}<|MERGE_RESOLUTION|>--- conflicted
+++ resolved
@@ -42,12 +42,8 @@
 
       await this.updateBadge(data.privacyScore.daily.trackersBlocked);
 
-<<<<<<< HEAD
       logger.debug('PrivacyScore', 'Tracker blocked', { penalty, newScore, riskWeight });
-      return newScore;
-    } catch (error) {
-      logger.error('PrivacyScore', 'Error handling tracker block', error as Error);
-=======
+
       // Cleanup old entries periodically (every 100 penalties)
       if (this.penalizedDomains.size % 100 === 0) {
         this.cleanupOldPenalties();
@@ -55,8 +51,7 @@
 
       return newScore;
     } catch (error) {
-      logger.error('PrivacyScore', 'Error handling tracker block', error);
->>>>>>> fabb00db
+      logger.error('PrivacyScore', 'Error handling tracker block', error as Error);
       return 100;
     }
   }
